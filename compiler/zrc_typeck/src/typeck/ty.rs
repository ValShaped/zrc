//! for types

use indexmap::IndexMap;
use zrc_diagnostics::{Diagnostic, DiagnosticKind, Severity};
use zrc_parser::ast::ty::{KeyTypeMapping, Type as ParserType, TypeKind as ParserTypeKind};
use zrc_utils::span::Spannable;

use super::Scope;
use crate::tast::ty::Type as TastType;

/// Resolve an identifier to its corresponding [`tast::ty::Type`].
///
/// # Errors
/// Errors if the identifier is not found in the type scope or a key is
/// double-defined.
pub fn resolve_type<'input>(
    scope: &Scope<'input>,
    ty: ParserType<'input>,
) -> Result<TastType<'input>, Diagnostic> {
    let span = ty.0.span();
    Ok(match ty.0.into_value() {
        ParserTypeKind::Identifier(x) => {
            if let Some(ty) = scope.get_type(x) {
                ty.clone()
            } else {
                return Err(Diagnostic(
                    Severity::Error,
                    DiagnosticKind::UnableToResolveType(x.to_string()).in_span(span),
                ));
            }
        }
        ParserTypeKind::Ptr(pointee_ty) => {
            TastType::Ptr(Box::new(resolve_type(scope, *pointee_ty)?))
        }
        ParserTypeKind::Struct(members) => TastType::Struct(resolve_struct_keys(scope, members)?),
    })
}

/// Resolve the types within the [`IndexMap`]s used by
/// [`ParserTypeKind::Struct`] and ensure keys are unique, returning the value
/// to be passed to [`TastType::Struct`].
///
/// # Errors
/// Errors if a key is not unique or is unresolvable.
#[allow(clippy::type_complexity)]
pub(super) fn resolve_struct_keys<'input>(
    scope: &Scope<'input>,
    members: KeyTypeMapping<'input>,
) -> Result<IndexMap<&'input str, TastType<'input>>, Diagnostic> {
    let mut map: IndexMap<&'input str, TastType> = IndexMap::new();
    for sp in members.0.into_value() {
        let (key, ast_type) = sp.value();
        if map.contains_key(key.value()) {
            return Err(Diagnostic(
                zrc_diagnostics::Severity::Error,
                sp.as_ref()
                    .map(|x| DiagnosticKind::DuplicateStructMember((*x.0.value()).to_string())),
            ));
        }
        map.insert(key.value(), resolve_type(scope, ast_type.clone())?);
    }
    Ok(map)
}

#[cfg(test)]
mod tests {
    use std::collections::HashMap;

<<<<<<< HEAD
    use zrc_parser::ast::ty::KeyTypeMapping;
    use zrc_utils::spanned;
=======
    use zrc_utils::{span::Span, spanned};
>>>>>>> 7c6879c1

    use super::*;

    #[test]
    fn pointers_and_identifiers_resolve_as_expected() {
        assert_eq!(
            resolve_type(
                &Scope::from_scopes(HashMap::new(), HashMap::from([("i32", TastType::I32)])),
                ParserType::build_ptr(
                    Span::from_positions(0, 4),
                    ParserType::build_ident(spanned!(1, "i32", 4)),
                ),
            ),
            Ok(TastType::Ptr(Box::new(TastType::I32)))
        );
    }

    #[test]
    fn invalid_types_produce_error() {
        assert_eq!(
            resolve_type(&Scope::new(), ParserType::build_ident(spanned!(0, "x", 1))),
            Err(Diagnostic(
                Severity::Error,
                spanned!(0, DiagnosticKind::UnableToResolveType("x".to_string()), 1)
            ))
        );
    }

    #[test]
    fn structs_resolve_as_expected() {
        // struct { x: i32, y: i32 }
        assert_eq!(
            resolve_type(
                &Scope::default(),
                ParserType(spanned!(
                    0,
                    ParserTypeKind::Struct(KeyTypeMapping(spanned!(
                        7,
                        vec![
                            spanned!(
                                9,
                                (
                                    spanned!(9, "x", 10),
                                    ParserType(spanned!(12, ParserTypeKind::Identifier("i32"), 15))
                                ),
                                15
                            ),
                            spanned!(
                                17,
                                (
                                    spanned!(17, "y", 18),
                                    ParserType(spanned!(20, ParserTypeKind::Identifier("i32"), 23))
                                ),
                                23
                            )
                        ],
                        25
                    ))),
                    25
                ))
            ),
            Ok(TastType::Struct(IndexMap::from([
                ("x", TastType::I32),
                ("y", TastType::I32)
            ])))
        );
    }

    #[test]
    fn duplicate_keys_in_struct_causes_error() {
        // struct { x: i32, x: i32 }
        assert_eq!(
            resolve_type(
                &Scope::default(),
<<<<<<< HEAD
                ParserType(spanned!(
                    0,
                    ParserTypeKind::Struct(KeyTypeMapping(spanned!(
=======
                ParserType::build_struct_from_contents(
                    Span::from_positions(0, 25),
                    spanned!(
>>>>>>> 7c6879c1
                        7,
                        vec![
                            spanned!(
                                9,
                                (
                                    spanned!(9, "x", 10),
                                    ParserType(spanned!(12, ParserTypeKind::Identifier("i32"), 15))
                                ),
                                15
                            ),
                            spanned!(
                                17,
                                (
                                    spanned!(17, "x", 18),
                                    ParserType(spanned!(20, ParserTypeKind::Identifier("i32"), 23))
                                ),
                                23
                            )
                        ],
                        25
<<<<<<< HEAD
                    ))),
                    25
                ))
=======
                    ),
                )
>>>>>>> 7c6879c1
            ),
            Err(Diagnostic(
                Severity::Error,
                spanned!(
                    17,
                    DiagnosticKind::DuplicateStructMember("x".to_string()),
                    23
                )
            ))
        );
    }
}<|MERGE_RESOLUTION|>--- conflicted
+++ resolved
@@ -66,12 +66,8 @@
 mod tests {
     use std::collections::HashMap;
 
-<<<<<<< HEAD
     use zrc_parser::ast::ty::KeyTypeMapping;
-    use zrc_utils::spanned;
-=======
     use zrc_utils::{span::Span, spanned};
->>>>>>> 7c6879c1
 
     use super::*;
 
@@ -146,15 +142,9 @@
         assert_eq!(
             resolve_type(
                 &Scope::default(),
-<<<<<<< HEAD
-                ParserType(spanned!(
-                    0,
-                    ParserTypeKind::Struct(KeyTypeMapping(spanned!(
-=======
                 ParserType::build_struct_from_contents(
                     Span::from_positions(0, 25),
                     spanned!(
->>>>>>> 7c6879c1
                         7,
                         vec![
                             spanned!(
@@ -175,14 +165,8 @@
                             )
                         ],
                         25
-<<<<<<< HEAD
-                    ))),
-                    25
-                ))
-=======
                     ),
                 )
->>>>>>> 7c6879c1
             ),
             Err(Diagnostic(
                 Severity::Error,
