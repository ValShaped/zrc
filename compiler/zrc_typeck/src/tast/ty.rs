//! Type representation for the Zirco [TAST](super)

use std::fmt::Display;

use indexmap::IndexMap;

use super::stmt::ArgumentDeclarationList;
use crate::typeck::BlockReturnType;

/// The possible Zirco types
#[derive(PartialEq, Debug, Clone)]
pub enum Type<'input> {
    // WHENEVER ADDING NEW PRIMITIVES HERE, ADD THEM TO THE TYPE SCOPE IN
    // [`zrc_typeck::typeck::Scope::default`].
    /// `i8`
    I8,
    /// `u8`
    U8,
    /// `i16`
    I16,
    /// `u16`
    U16,
    /// `i32`
    I32,
    /// `u32`
    U32,
    /// `i64`
    I64,
    /// `u64`
    U64,
    /// `void`, only producible by calling a void function (`fn()`)
    Void,
    /// `bool`
    Bool, /* TODO: need an "any Int" type that implicitly casts to all int types but becomes
           * i32 when assigned to a value */
    /// `*T`
    Ptr(Box<Type<'input>>),
    /// `fn(A, B) -> T`
<<<<<<< HEAD
    Fn(ArgumentDeclarationList, Box<BlockReturnType>),
=======
    Fn(Vec<Type<'input>>, Box<BlockReturnType<'input>>),
>>>>>>> fc95d005
    /// Struct type literals. Ordered by declaration order.
    Struct(IndexMap<&'input str, Type<'input>>),
}

impl<'input> Display for Type<'input> {
    fn fmt(&self, f: &mut std::fmt::Formatter<'_>) -> std::fmt::Result {
        match self.clone() {
            Self::I8 => write!(f, "i8"),
            Self::U8 => write!(f, "u8"),
            Self::I16 => write!(f, "i16"),
            Self::U16 => write!(f, "u16"),
            Self::I32 => write!(f, "i32"),
            Self::U32 => write!(f, "u32"),
            Self::I64 => write!(f, "i64"),
            Self::U64 => write!(f, "u64"),
            Self::Bool => write!(f, "bool"),
            Self::Ptr(t) => write!(f, "*({t})"),
            Self::Void => write!(f, "void"),
            Self::Fn(args, brt) => write!(
                f,
                "(fn({}){})",
                args,
                match *brt {
                    BlockReturnType::Return(ret) => format!(" -> {ret}"),
                    BlockReturnType::Void => String::new(),
                }
            ),
            Self::Struct(fields) => write!(
                f,
                "(struct {{ {} }})",
                fields
                    .iter()
                    .map(|(k, v)| format!("{k}: {v}"))
                    .collect::<Vec<String>>()
                    .join(", ")
            ),
        }
    }
}

impl<'input> Type<'input> {
    /// Returns `true` if this is an integer type like [`Type::I8`].
    #[must_use]
    pub const fn is_integer(&self) -> bool {
        use Type::{I16, I32, I64, I8, U16, U32, U64, U8};
        matches!(self, I8 | U8 | I16 | U16 | I32 | U32 | I64 | U64)
    }

    /// Returns `true` if this is a signed integer type like [`Type::I8`].
    #[must_use]
    pub const fn is_signed_integer(&self) -> bool {
        use Type::{I16, I32, I64, I8};
        matches!(self, I8 | I16 | I32 | I64)
    }

    /// Returns `true` if this is an unsigned integer type like [`Type::U8`].
    #[must_use]
    pub const fn is_unsigned_integer(&self) -> bool {
        use Type::{U16, U32, U64, U8};
        matches!(self, U8 | U16 | U32 | U64)
    }
}<|MERGE_RESOLUTION|>--- conflicted
+++ resolved
@@ -36,11 +36,10 @@
     /// `*T`
     Ptr(Box<Type<'input>>),
     /// `fn(A, B) -> T`
-<<<<<<< HEAD
-    Fn(ArgumentDeclarationList, Box<BlockReturnType>),
-=======
-    Fn(Vec<Type<'input>>, Box<BlockReturnType<'input>>),
->>>>>>> fc95d005
+    Fn(
+        ArgumentDeclarationList<'input>,
+        Box<BlockReturnType<'input>>,
+    ),
     /// Struct type literals. Ordered by declaration order.
     Struct(IndexMap<&'input str, Type<'input>>),
 }
