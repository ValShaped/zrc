--- conflicted
+++ resolved
@@ -84,762 +84,4 @@
 /// Returns a valid [`ZircoParserError`] if parsing fails.
 pub fn parse_stmt(input: &str) -> Result<Stmt, ZircoParserError<Stmt>> {
     parse_internal!(internal_parser::StmtParser, input)
-}
-
-#[cfg(test)]
-mod tests {
-    use super::{
-        super::ast::{
-<<<<<<< HEAD
-            expr::{Arithmetic, Expr, ExprKind},
-            stmt::{ArgumentDeclaration, Declaration, LetDeclaration, Stmt, StmtKind},
-            ty::{Type, TypeKind},
-=======
-            expr::{Arithmetic, Expr},
-            stmt::{ArgumentDeclaration, Declaration, LetDeclaration, Stmt},
-            ty::Type,
->>>>>>> f9f74551
-        },
-        *,
-    };
-
-    #[test]
-    fn basic_expr_works_as_expected() {
-        assert_eq!(
-            parse_expr("1 + 2 * 3"),
-<<<<<<< HEAD
-            Ok(Expr(Spanned(
-                0,
-                ExprKind::Arithmetic(
-                    Arithmetic::Addition,
-                    Box::new(Expr(Spanned(
-                        0,
-                        ExprKind::NumberLiteral("1".to_string()),
-                        1
-                    ))),
-                    Box::new(Expr(Spanned(
-                        4,
-                        ExprKind::Arithmetic(
-                            Arithmetic::Multiplication,
-                            Box::new(Expr(Spanned(
-                                4,
-                                ExprKind::NumberLiteral("2".to_string()),
-                                5
-                            ))),
-                            Box::new(Expr(Spanned(
-                                8,
-                                ExprKind::NumberLiteral("3".to_string()),
-                                9
-                            )))
-                        ),
-                        9
-                    )))
-                ),
-                9
-            ))),
-=======
-            Ok(Expr::Arithmetic(
-                Arithmetic::Addition,
-                Box::new(Expr::NumberLiteral("1".to_string())),
-                Box::new(Expr::Arithmetic(
-                    Arithmetic::Multiplication,
-                    Box::new(Expr::NumberLiteral("2".to_string())),
-                    Box::new(Expr::NumberLiteral("3".to_string()))
-                ))
-            )),
->>>>>>> f9f74551
-        );
-    }
-
-    #[test]
-    fn unexpected_eof_errors() {
-        let result = parse_expr("1+").unwrap_err();
-
-        if let ZircoParserError::Recoverable { errors, partial } = result {
-            assert_eq!(
-                partial,
-<<<<<<< HEAD
-                Expr(Spanned(
-                    0,
-                    ExprKind::Arithmetic(
-                        Arithmetic::Addition,
-                        Box::new(Expr(Spanned(
-                            0,
-                            ExprKind::NumberLiteral("1".to_string()),
-                            1
-                        ))),
-                        Box::new(Expr(Spanned(2, ExprKind::Error, 2)))
-                    ),
-                    2
-                ))
-=======
-                Expr::Arithmetic(
-                    Arithmetic::Addition,
-                    Box::new(Expr::NumberLiteral("1".to_string())),
-                    Box::new(Expr::Error)
-                )
->>>>>>> f9f74551
-            );
-            assert_eq!(errors.len(), 1);
-            if let ParseError::UnrecognizedEof { location, .. } = &errors[0].error {
-                assert_eq!(location, &2);
-            } else {
-                panic!("Unexpected error type");
-            }
-            assert_eq!(errors[0].dropped_tokens, vec![]);
-        } else {
-            panic!("Expected recoverable error");
-        }
-    }
-
-    #[test]
-    fn dangling_else_binds_correctly() {
-        assert_eq!(
-            parse_stmt("if (a) if (b) c; else d;"),
-<<<<<<< HEAD
-            Ok(Stmt(Spanned(
-                0,
-                StmtKind::IfStmt(
-                    Expr(Spanned(4, ExprKind::Identifier("a".to_string()), 5)),
-                    Box::new(Stmt(Spanned(
-                        7,
-                        StmtKind::IfStmt(
-                            Expr(Spanned(11, ExprKind::Identifier("b".to_string()), 12)),
-                            Box::new(Stmt(Spanned(
-                                14,
-                                StmtKind::ExprStmt(Expr(Spanned(
-                                    14,
-                                    ExprKind::Identifier("c".to_string()),
-                                    15
-                                ))),
-                                16
-                            ))),
-                            Some(Box::new(Stmt(Spanned(
-                                22,
-                                StmtKind::ExprStmt(Expr(Spanned(
-                                    22,
-                                    ExprKind::Identifier("d".to_string()),
-                                    23
-                                ))),
-                                24
-                            ))))
-                        ),
-                        24
-                    ))),
-                    None
-                ),
-                24
-            )))
-=======
-            Ok(Stmt::IfStmt(
-                Expr::Identifier("a".to_string()),
-                Box::new(Stmt::IfStmt(
-                    Expr::Identifier("b".to_string()),
-                    Box::new(Stmt::ExprStmt(Expr::Identifier("c".to_string()))),
-                    Some(Box::new(Stmt::ExprStmt(Expr::Identifier("d".to_string()))))
-                )),
-                None
-            ))
->>>>>>> f9f74551
-        );
-    }
-
-    #[test]
-    fn simple_declaration_parses() {
-        assert_eq!(
-            parse_stmt("let a = 1;"),
-<<<<<<< HEAD
-            Ok(Stmt(Spanned(
-                0,
-                StmtKind::Declaration(Declaration::DeclarationList(vec![Spanned(
-                    4,
-                    LetDeclaration {
-                        name: Spanned(4, "a".to_string(), 5),
-                        ty: None,
-                        value: Some(Expr(Spanned(
-                            8,
-                            ExprKind::NumberLiteral("1".to_string()),
-                            9
-                        )))
-                    },
-                    9
-                )])),
-                10
-            )))
-=======
-            Ok(Stmt::DeclarationList(vec![LetDeclaration {
-                name: ("a".to_string()),
-                ty: None,
-                value: Some(Expr::NumberLiteral("1".to_string()))
-            }]))
->>>>>>> f9f74551
-        );
-    }
-
-    #[test]
-    fn small_function_declaration_parses() {
-        assert_eq!(
-<<<<<<< HEAD
-            parse_stmt("fn add(a: i32, b: i32) -> i32 { return a + b; }"),
-            Ok(Stmt(Spanned(
-                0,
-                StmtKind::Declaration(Declaration::FunctionDefinition {
-                    name: Spanned(3, "add".to_string(), 6),
-                    parameters: Spanned(
-                        7,
-                        vec![
-                            Spanned(
-                                7,
-                                ArgumentDeclaration {
-                                    name: Spanned(7, "a".to_string(), 8),
-                                    ty: Some(Type(Spanned(
-                                        10,
-                                        TypeKind::Identifier("i32".to_string()),
-                                        13
-                                    )))
-                                },
-                                13
-                            ),
-                            Spanned(
-                                15,
-                                ArgumentDeclaration {
-                                    name: Spanned(15, "b".to_string(), 16),
-                                    ty: Some(Type(Spanned(
-                                        18,
-                                        TypeKind::Identifier("i32".to_string()),
-                                        21
-                                    )))
-                                },
-                                21
-                            )
-                        ],
-                        21
-                    ),
-                    return_type: Some(Type(Spanned(
-                        26,
-                        TypeKind::Identifier("i32".to_string()),
-                        29
-                    ))),
-                    body: Spanned(
-                        32,
-                        vec![Stmt(Spanned(
-                            32,
-                            StmtKind::ReturnStmt(Some(Expr(Spanned(
-                                39,
-                                ExprKind::Arithmetic(
-                                    Arithmetic::Addition,
-                                    Box::new(Expr(Spanned(
-                                        39,
-                                        ExprKind::Identifier("a".to_string()),
-                                        40
-                                    ))),
-                                    Box::new(Expr(Spanned(
-                                        43,
-                                        ExprKind::Identifier("b".to_string()),
-                                        44
-                                    )))
-                                ),
-                                44
-                            )))),
-                            45
-                        ))],
-                        45
-                    )
-                }),
-                47
-            )))
-=======
-            parse_program("fn add(a: i32, b: i32) -> i32 { return a + b; }"),
-            Ok(vec![Declaration::FunctionDeclaration {
-                name: ("add".to_string()),
-                parameters: vec![
-                    ArgumentDeclaration {
-                        name: ("a".to_string()),
-                        ty: Type::Identifier("i32".to_string())
-                    },
-                    ArgumentDeclaration {
-                        name: ("b".to_string()),
-                        ty: Type::Identifier("i32".to_string())
-                    }
-                ],
-                return_type: Some(Type::Identifier("i32".to_string())),
-                body: Some(vec![Stmt::ReturnStmt(Some(Expr::Arithmetic(
-                    Arithmetic::Addition,
-                    Box::new(Expr::Identifier("a".to_string())),
-                    Box::new(Expr::Identifier("b".to_string()))
-                )))])
-            }])
->>>>>>> f9f74551
-        );
-    }
-
-    #[test]
-    fn for_loop_test() {
-        assert_eq!(
-            parse_program("fn main() { for (let i = 0;;) {} }"),
-<<<<<<< HEAD
-            Ok(vec![Spanned(
-                0,
-                Declaration::FunctionDefinition {
-                    name: Spanned(3, "main".to_string(), 7),
-                    parameters: Spanned(8, vec![], 8),
-                    return_type: None,
-                    body: Spanned(
-                        12,
-                        vec![Stmt(Spanned(
-                            12,
-                            StmtKind::ForStmt {
-                                init: Some(Box::new(Declaration::DeclarationList(vec![Spanned(
-                                    21,
-                                    LetDeclaration {
-                                        name: Spanned(21, "i".to_string(), 22),
-                                        ty: None,
-                                        value: Some(Expr(Spanned(
-                                            25,
-                                            ExprKind::NumberLiteral("0".to_string()),
-                                            26
-                                        )))
-                                    },
-                                    26
-                                )]))),
-                                cond: None,
-                                post: None,
-                                body: Box::new(Stmt(Spanned(30, StmtKind::BlockStmt(vec![]), 32)))
-                            },
-                            32
-                        ))],
-                        32
-                    )
-                },
-                34
-            )])
-=======
-            Ok(vec![Declaration::FunctionDeclaration {
-                name: "main".to_string(),
-                parameters: vec![],
-                return_type: None,
-                body: Some(vec![Stmt::ForStmt {
-                    init: Some(Box::new(vec![LetDeclaration {
-                        name: "i".to_string(),
-                        ty: None,
-                        value: Some(Expr::NumberLiteral("0".to_string()))
-                    }])),
-                    cond: None,
-                    post: None,
-                    body: Box::new(Stmt::BlockStmt(vec![]))
-                }])
-            }])
->>>>>>> f9f74551
-        );
-    }
-
-    #[test]
-    #[allow(clippy::too_many_lines)]
-    fn larger_program_parses() {
-        assert_eq!(
-            parse_program(concat!(
-                "fn add(a: i32, b: i32) -> i32 {\n",
-                "    return a + b;\n",
-                "}\n",
-                "\n",
-                "fn subtract(a: i32, b: i32) -> i32 {\n",
-                "    return a - b;\n",
-                "}\n",
-                "\n",
-                "fn main() {\n",
-                "    let a = 1, b: i32 = 2;\n",
-                "    let c = add(a, b);\n",
-                "    let d = subtract(a, b);\n",
-                "    return c + d;\n",
-                "}",
-            )),
-            Ok(vec![
-<<<<<<< HEAD
-                Spanned(
-                    0,
-                    Declaration::FunctionDefinition {
-                        name: Spanned(3, "add".to_string(), 6),
-                        parameters: Spanned(
-                            7,
-                            vec![
-                                Spanned(
-                                    7,
-                                    ArgumentDeclaration {
-                                        name: Spanned(7, "a".to_string(), 8),
-                                        ty: Some(Type(Spanned(
-                                            10,
-                                            TypeKind::Identifier("i32".to_string()),
-                                            13
-                                        )))
-                                    },
-                                    13
-                                ),
-                                Spanned(
-                                    15,
-                                    ArgumentDeclaration {
-                                        name: Spanned(15, "b".to_string(), 16),
-                                        ty: Some(Type(Spanned(
-                                            18,
-                                            TypeKind::Identifier("i32".to_string()),
-                                            21
-                                        )))
-                                    },
-                                    21
-                                )
-                            ],
-                            21
-                        ),
-                        return_type: Some(Type(Spanned(
-                            26,
-                            TypeKind::Identifier("i32".to_string()),
-                            29
-                        ))),
-                        body: Spanned(
-                            36,
-                            vec![Stmt(Spanned(
-                                36,
-                                StmtKind::ReturnStmt(Some(Expr(Spanned(
-                                    43,
-                                    ExprKind::Arithmetic(
-                                        Arithmetic::Addition,
-                                        Box::new(Expr(Spanned(
-                                            43,
-                                            ExprKind::Identifier("a".to_string()),
-                                            44
-                                        ))),
-                                        Box::new(Expr(Spanned(
-                                            47,
-                                            ExprKind::Identifier("b".to_string()),
-                                            48
-                                        )))
-                                    ),
-                                    48
-                                )))),
-                                49
-                            ))],
-                            49
-                        )
-                    },
-                    51
-                ),
-                Spanned(
-                    53,
-                    Declaration::FunctionDefinition {
-                        name: Spanned(56, "subtract".to_string(), 64),
-                        parameters: Spanned(
-                            65,
-                            vec![
-                                Spanned(
-                                    65,
-                                    ArgumentDeclaration {
-                                        name: Spanned(65, "a".to_string(), 66),
-                                        ty: Some(Type(Spanned(
-                                            68,
-                                            TypeKind::Identifier("i32".to_string()),
-                                            71
-                                        )))
-                                    },
-                                    71
-                                ),
-                                Spanned(
-                                    73,
-                                    ArgumentDeclaration {
-                                        name: Spanned(73, "b".to_string(), 74),
-                                        ty: Some(Type(Spanned(
-                                            76,
-                                            TypeKind::Identifier("i32".to_string()),
-                                            79
-                                        )))
-                                    },
-                                    79
-                                )
-                            ],
-                            79
-                        ),
-                        return_type: Some(Type(Spanned(
-                            84,
-                            TypeKind::Identifier("i32".to_string()),
-                            87
-                        ))),
-                        body: Spanned(
-                            94,
-                            vec![Stmt(Spanned(
-                                94,
-                                StmtKind::ReturnStmt(Some(Expr(Spanned(
-                                    101,
-                                    ExprKind::Arithmetic(
-                                        Arithmetic::Subtraction,
-                                        Box::new(Expr(Spanned(
-                                            101,
-                                            ExprKind::Identifier("a".to_string()),
-                                            102
-                                        ))),
-                                        Box::new(Expr(Spanned(
-                                            105,
-                                            ExprKind::Identifier("b".to_string()),
-                                            106
-                                        )))
-                                    ),
-                                    106
-                                )))),
-                                107
-                            ))],
-                            107
-                        )
-                    },
-                    109
-                ),
-                Spanned(
-                    111,
-                    Declaration::FunctionDefinition {
-                        name: Spanned(114, "main".to_string(), 118),
-                        parameters: Spanned(119, vec![], 119),
-                        return_type: None,
-                        body: Spanned(
-                            127,
-                            vec![
-                                Stmt(Spanned(
-                                    127,
-                                    StmtKind::Declaration(Declaration::DeclarationList(vec![
-                                        Spanned(
-                                            131,
-                                            LetDeclaration {
-                                                name: Spanned(131, "a".to_string(), 132),
-                                                ty: None,
-                                                value: Some(Expr(Spanned(
-                                                    135,
-                                                    ExprKind::NumberLiteral("1".to_string()),
-                                                    136
-                                                )))
-                                            },
-                                            136
-                                        ),
-                                        Spanned(
-                                            138,
-                                            LetDeclaration {
-                                                name: Spanned(138, "b".to_string(), 139),
-                                                ty: Some(Type(Spanned(
-                                                    141,
-                                                    TypeKind::Identifier("i32".to_string()),
-                                                    144
-                                                ))),
-                                                value: Some(Expr(Spanned(
-                                                    147,
-                                                    ExprKind::NumberLiteral("2".to_string()),
-                                                    148
-                                                )))
-                                            },
-                                            148
-                                        ),
-                                    ])),
-                                    149
-                                )),
-                                Stmt(Spanned(
-                                    154,
-                                    StmtKind::Declaration(Declaration::DeclarationList(vec![
-                                        Spanned(
-                                            158,
-                                            LetDeclaration {
-                                                name: Spanned(158, "c".to_string(), 159),
-                                                ty: None,
-                                                value: Some(Expr(Spanned(
-                                                    162,
-                                                    ExprKind::Call(
-                                                        Box::new(Expr(Spanned(
-                                                            162,
-                                                            ExprKind::Identifier("add".to_string()),
-                                                            165
-                                                        ))),
-                                                        Spanned(
-                                                            166,
-                                                            vec![
-                                                                Expr(Spanned(
-                                                                    166,
-                                                                    ExprKind::Identifier(
-                                                                        "a".to_string()
-                                                                    ),
-                                                                    167
-                                                                )),
-                                                                Expr(Spanned(
-                                                                    169,
-                                                                    ExprKind::Identifier(
-                                                                        "b".to_string()
-                                                                    ),
-                                                                    170
-                                                                ))
-                                                            ],
-                                                            170
-                                                        )
-                                                    ),
-                                                    171
-                                                )))
-                                            },
-                                            171
-                                        )
-                                    ])),
-                                    172
-                                )),
-                                Stmt(Spanned(
-                                    177,
-                                    StmtKind::Declaration(Declaration::DeclarationList(vec![
-                                        Spanned(
-                                            181,
-                                            LetDeclaration {
-                                                name: Spanned(181, "d".to_string(), 182),
-                                                ty: None,
-                                                value: Some(Expr(Spanned(
-                                                    185,
-                                                    ExprKind::Call(
-                                                        Box::new(Expr(Spanned(
-                                                            185,
-                                                            ExprKind::Identifier(
-                                                                "subtract".to_string()
-                                                            ),
-                                                            193
-                                                        ))),
-                                                        Spanned(
-                                                            194,
-                                                            vec![
-                                                                Expr(Spanned(
-                                                                    194,
-                                                                    ExprKind::Identifier(
-                                                                        "a".to_string()
-                                                                    ),
-                                                                    195
-                                                                )),
-                                                                Expr(Spanned(
-                                                                    197,
-                                                                    ExprKind::Identifier(
-                                                                        "b".to_string()
-                                                                    ),
-                                                                    198
-                                                                ))
-                                                            ],
-                                                            198
-                                                        )
-                                                    ),
-                                                    199
-                                                )))
-                                            },
-                                            199
-                                        )
-                                    ])),
-                                    200
-                                )),
-                                Stmt(Spanned(
-                                    205,
-                                    StmtKind::ReturnStmt(Some(Expr(Spanned(
-                                        212,
-                                        ExprKind::Arithmetic(
-                                            Arithmetic::Addition,
-                                            Box::new(Expr(Spanned(
-                                                212,
-                                                ExprKind::Identifier("c".to_string()),
-                                                213
-                                            ))),
-                                            Box::new(Expr(Spanned(
-                                                216,
-                                                ExprKind::Identifier("d".to_string()),
-                                                217
-                                            )))
-                                        ),
-                                        217
-                                    )))),
-                                    218
-                                ))
-                            ],
-                            218
-                        )
-                    },
-                    220
-                )
-=======
-                Declaration::FunctionDeclaration {
-                    name: ("add".to_string()),
-                    parameters: vec![
-                        ArgumentDeclaration {
-                            name: ("a".to_string()),
-                            ty: Type::Identifier("i32".to_string())
-                        },
-                        ArgumentDeclaration {
-                            name: ("b".to_string()),
-                            ty: Type::Identifier("i32".to_string())
-                        }
-                    ],
-                    return_type: Some(Type::Identifier("i32".to_string())),
-                    body: Some(vec![Stmt::ReturnStmt(Some(Expr::Arithmetic(
-                        Arithmetic::Addition,
-                        Box::new(Expr::Identifier("a".to_string())),
-                        Box::new(Expr::Identifier("b".to_string()))
-                    )))])
-                },
-                Declaration::FunctionDeclaration {
-                    name: ("subtract".to_string()),
-                    parameters: vec![
-                        ArgumentDeclaration {
-                            name: ("a".to_string()),
-                            ty: Type::Identifier("i32".to_string())
-                        },
-                        ArgumentDeclaration {
-                            name: ("b".to_string()),
-                            ty: Type::Identifier("i32".to_string())
-                        }
-                    ],
-                    return_type: Some(Type::Identifier("i32".to_string())),
-                    body: Some(vec![Stmt::ReturnStmt(Some(Expr::Arithmetic(
-                        Arithmetic::Subtraction,
-                        Box::new(Expr::Identifier("a".to_string())),
-                        Box::new(Expr::Identifier("b".to_string()))
-                    )))])
-                },
-                Declaration::FunctionDeclaration {
-                    name: ("main".to_string()),
-                    parameters: vec![],
-                    return_type: None,
-                    body: Some(vec![
-                        Stmt::DeclarationList(vec![
-                            LetDeclaration {
-                                name: ("a".to_string()),
-                                ty: None,
-                                value: Some(Expr::NumberLiteral("1".to_string()))
-                            },
-                            LetDeclaration {
-                                name: ("b".to_string()),
-                                ty: Some(Type::Identifier("i32".to_string())),
-                                value: Some(Expr::NumberLiteral("2".to_string()))
-                            },
-                        ]),
-                        Stmt::DeclarationList(vec![LetDeclaration {
-                            name: ("c".to_string()),
-                            ty: None,
-                            value: Some(Expr::Call(
-                                Box::new(Expr::Identifier("add".to_string())),
-                                vec![
-                                    Expr::Identifier("a".to_string()),
-                                    Expr::Identifier("b".to_string())
-                                ]
-                            ))
-                        }]),
-                        Stmt::DeclarationList(vec![LetDeclaration {
-                            name: ("d".to_string()),
-                            ty: None,
-                            value: Some(Expr::Call(
-                                Box::new(Expr::Identifier("subtract".to_string())),
-                                vec![
-                                    Expr::Identifier("a".to_string()),
-                                    Expr::Identifier("b".to_string())
-                                ]
-                            ))
-                        }]),
-                        Stmt::ReturnStmt(Some(Expr::Arithmetic(
-                            Arithmetic::Addition,
-                            Box::new(Expr::Identifier("c".to_string())),
-                            Box::new(Expr::Identifier("d".to_string()))
-                        )))
-                    ])
-                }
->>>>>>> f9f74551
-            ])
-        );
-    }
 }