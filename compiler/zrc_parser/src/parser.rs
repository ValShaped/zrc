--- conflicted
+++ resolved
@@ -92,26 +92,7 @@
     }
 
     #[test]
-<<<<<<< HEAD
-    fn dangling_else_test() {
-=======
-    fn namespace_access_works_as_expected() {
-        assert_eq!(
-            parse_expr("io::println(\"hi\")"),
-            Ok(Expr::Call(
-                Box::new(box_arguments!(
-                    Postfix::NamespaceAccess,
-                    Postfix::Identifier("io".to_string()),
-                    IDENTIFIER::Identifier("println".to_string())
-                )),
-                vec![Assignment::StringLiteral("\"hi\"".to_string())]
-            ))
-        );
-    }
-
-    #[test]
     fn dangling_else_binds_correctly() {
->>>>>>> 494411ea
         assert_eq!(
             parse_stmt("if (a) if (b) c; else d;"),
             Ok(Stmt::IfStmt(
