//! Lexer and lexical errors
//!
//! This module contains a wrapper around a [logos] lexer that splits an input
//! Zirco text into its individual tokens, which can be then passed into the
//! internal Zirco parser.
//!
//! You do not usually need to use this crate, as the [parser](super::parser)
//! already creates [`ZircoLexer`] instances for you before passing them to the
//! internal parser. However, there are some cases where it may be helpful, so
//! it is kept public.
//!
//! # Example
//! ```
//! use zrc_parser::lexer::{ZircoLexer, Tok};
//! use zrc_utils::{span::{Span, Spanned}, spanned};
//!
//! let mut lex = ZircoLexer::new("2 + 2");
//! assert_eq!(lex.next(), Some(spanned!(0, Ok(Tok::NumberLiteral("2".to_string())), 1)));
//! assert_eq!(lex.next(), Some(spanned!(2, Ok(Tok::Plus), 3)));
//! assert_eq!(lex.next(), Some(spanned!(4, Ok(Tok::NumberLiteral("2".to_string())), 5)));
//! assert_eq!(lex.next(), None);
//! ```
//!
//! For more information, read the documentation of [`ZircoLexer`].

use std::fmt::Display;

use logos::{Lexer, Logos};
use zrc_utils::span::{Span, Spanned};

/// The error enum passed to the internal logos [`Lexer`]. Will be converted to
/// a [`LexicalError`] later on by [`ZircoLexer`].
///
/// Do not use publicly. This cannot be made private because the Tok enum is
/// public and derives Lexer.
#[derive(Debug, Clone, PartialEq, Eq, Default)]
pub enum InternalLexicalError {
    /// A generic lexing error. This is later converted to
    /// [`LexicalError::UnknownToken`].
    #[default]
    NoMatchingRule,
    /// A string literal was left unterminated.
    UnterminatedStringLiteral,
    /// A block comment ran to the end of the file. Remind the user that block
    /// comments nest.
    UnterminatedBlockComment,
}

/// An error encountered during lexing. You will usually find this wrapped in a
/// [`Spanned<LexicalError>`].
///
/// Does not implement [`std::error::Error`] because it should be converted to a
/// [`zrc_diagnostics::Diagnostic`].
#[derive(Debug, Clone, PartialEq, Eq)]
pub enum LexicalError<'input> {
    /// An unknown token was encountered.
    UnknownToken(&'input str),
    /// A string literal was left unterminated.
    UnterminatedStringLiteral,
    /// A block comment ran to the end of the file. Remind the user that block
    /// comments nest.
    UnterminatedBlockComment,
}

/// A lexer callback helper to obtain the currently matched token slice.
fn str_slice<'input>(lex: &Lexer<'input, Tok<'input>>) -> &'input str {
    lex.slice()
}

/// Zirco uses nested block comments -- a regular expression can't match this
/// without recursion, so our approach is to use a custom callback which takes
/// the lexer and basically consumes characters in our input until we reach the
/// end of the comment. See also: [logos#307](https://github.com/maciejhirsz/logos/issues/307)
/// See also: [zrc#14](https://github.com/zirco-lang/zrc/pull/14)
fn handle_block_comment_start<'input>(
    lex: &mut Lexer<'input, Tok<'input>>,
) -> logos::FilterResult<(), InternalLexicalError> {
    let mut depth = 1;
    // This contains all of the remaining tokens in our input except for the opening
    // to this comment -- that's already been consumed.
    let mut chars = lex.remainder().chars().peekable();

    // We iterate over all of the remaining characters in the input...
    while let Some(char) = chars.next() {
        // ...tell the Lexer this token spans into this character...
        lex.bump(1);

        // and perform some action for each sequence of 2 characters:
        match (char, chars.peek()) {
            // If it's "/*", we're starting a new comment, consume the '*' and increase our depth...
            ('/', Some(&'*')) => {
                chars.next();
                lex.bump(1);
                depth += 1;
            }
            // And the inverse for */...
            ('*', Some(&'/')) => {
                chars.next();
                lex.bump(1);
                depth -= 1;
            }
            // Any other sequence can be ignored.
            _ => {}
        }

        // If we've exited our last comment, we're all done!
        if depth == 0 {
            break;
        }
    }

    if depth == 0 {
        // We've reached the end of this block comment - because we attach the
        // handle_block_comment_start callback to basically any token variant
        // (to keep the Tok enum clean of useless variants), we should simply
        // skip this token. This will skip from the beginning of our Span to the end
        // that was given through all of the calls to lex.bump().
        logos::FilterResult::Skip
    } else {
        // This means we've reached the end of our input still in a comment.
        // We can throw an error here.
        logos::FilterResult::Error(InternalLexicalError::UnterminatedBlockComment)
    }
}

/// Enum representing all of the result tokens in the Zirco lexer
///
/// Do not use `Tok::lexer` publicly. Use [`ZircoLexer`] instead.
#[derive(Logos, Debug, Clone, PartialEq, Eq)]
#[logos(
    error = InternalLexicalError,
    skip r"[ \t\r\n\f]+",         // whitespace
    skip r"//[^\r\n]*(\r\n|\n)?", // single-line comments
    // multi-line comments are handled by a callback: see handle_block_comment_start.
)]
pub enum Tok<'input> {
    // Handle nested block comments -- this does not need its own token type and can be attached
    // to whatever token is directly below this. The handle_block_comment_start will either Skip
    // the matched characters or throw an error. It will never return a token.
    // Read the doc comment above handle_block_comment_start for more information.
    #[token("/*", handle_block_comment_start)]
    // === ARITHMETIC OPERATORS ===
    /// The token `+`
    #[token("+")]
    Plus,
    /// The token `-`s
    #[token("-")]
    Minus,
    /// The token `*`
    #[token("*")]
    Star,
    /// The token `/`
    #[token("/")]
    Slash,
    /// The token `%`
    #[token("%")]
    Percent,

    // === COMPARISON OPERATORS ===
    /// The token `==`
    #[token("==")]
    EqEq,
    /// The token `!=`
    #[token("!=")]
    NotEq,
    /// The token `>`
    #[token(">")]
    Greater,
    /// The token `>=`
    #[token(">=")]
    GreaterEq,
    /// The token `<`
    #[token("<")]
    Less,
    /// The token `<=`
    #[token("<=")]
    LessEq,

    // === LOGICAL OPERATORS ===
    /// The token `&&`
    #[token("&&")]
    LogicalAnd,
    /// The token `||`
    #[token("||")]
    LogicalOr,
    /// The token `!`
    #[token("!")]
    LogicalNot,

    // === BITWISE OPERATORS ===
    /// The token `&`
    #[token("&")]
    BitwiseAnd,
    /// The token `|`
    #[token("|")]
    BitwiseOr,
    /// The token `^`
    #[token("^")]
    BitwiseXor,
    /// The token `~`
    #[token("~")]
    BitwiseNot,
    /// The token `<<`
    #[token("<<")]
    BitwiseLeftShift,
    // FIXME: The lexer could treat Foo<Bar>> as Foo < Bar >>, not Foo < Bar > >.
    //        This is the classic Java generics problem. This might be a Logos
    //        limitation and might require a custom state-machine lexer integrated
    //        into the parser -- we'll see when we get to generics.
    /// The token `>>`
    #[token(">>")]
    BitwiseRightShift,

    // === ASSIGNMENT OPERATORS ===
    /// The token `=`
    #[token("=")]
    Assign,
    /// The token `+=`
    #[token("+=")]
    PlusAssign,
    /// The token `-=`
    #[token("-=")]
    MinusAssign,
    /// The token `*=`
    #[token("*=")]
    StarAssign,
    /// The token `/=`
    #[token("/=")]
    SlashAssign,
    /// The token `%=`
    #[token("%=")]
    PercentAssign,
    /// The token `&=`
    #[token("&=")]
    BitwiseAndAssign,
    /// The token `|=`
    #[token("|=")]
    BitwiseOrAssign,
    /// The token `^=`
    #[token("^=")]
    BitwiseXorAssign,
    /// The token `<<=`
    #[token("<<=")]
    BitwiseLeftShiftAssign,
    /// The token `>>=`
    #[token(">>=")]
    BitwiseRightShiftAssign,

    // === OTHER TOKENS ===
    /// The token `;`
    #[token(";")]
    Semicolon,
    /// The token `,`
    #[token(",")]
    Comma,
    /// The token `.`
    #[token(".")]
    Dot,
    /// The token `:`
    #[token(":")]
    Colon,
    /// The token `::`
    #[token("::")]
    ColonColon,
    /// The token `?`
    #[token("?")]
    QuestionMark,

    // === GROUPING ===
    /// The token `(` (left parenthesis)
    #[token("(")]
    LeftParen,
    /// The token `)` (right parenthesis)
    #[token(")")]
    RightParen,
    /// The token `[` (left square bracket)
    #[token("[")]
    LeftBracket,
    /// The token `]` (right square bracket)
    #[token("]")]
    RightBracket,
    /// The token `{` (left curly brace)
    #[token("{")]
    LeftBrace,
    /// The token `}` (right curly brace)
    #[token("}")]
    RightBrace,

    // === KEYWORDS & BUILTINS ===
    /// The boolean `true`
    #[token("true")]
    True,
    /// The boolean `false`
    #[token("false")]
    False,
    /// The keyword `if`
    #[token("if")]
    If,
    /// The keyword `else`
    #[token("else")]
    Else,
    /// The keyword `while`
    #[token("while")]
    While,
    /// The keyword `for`
    #[token("for")]
    For,
    /// The keyword `break`
    #[token("break")]
    Break,
    /// The keyword `continue`
    #[token("continue")]
    Continue,
    /// The keyword `return`
    #[token("return")]
    Return,
    /// The keyword `let`
    #[token("let")]
    Let,
    /// The keyword `fn`
    #[token("fn")]
    Fn,
    /// The keyword `as`
    #[token("as")]
    As,
    /// The keyword `struct`
    #[token("struct")]
    Struct,
    /// The operator `->`
    #[token("->")]
    SmallArrow,
    /// The `...` for variadic functions
    #[token("...")]
    Ellipsis,

    // === SPECIAL ===
    /// Any string literal
    #[regex(r#""([^"\\]|\\.)*""#, str_slice)]
    #[regex(r#""([^"\\]|\\.)*"#, |_lex| {
        Err(InternalLexicalError::UnterminatedStringLiteral)
    })]
    StringLiteral(&'input str),
    /// Any number literal
    // FIXME: Do not accept multiple decimal points like "123.456.789"
    #[regex(r"[0-9][0-9\._]*", str_slice)]
    #[regex(r"0x[0-9a-fA-F_]+", str_slice)]
    #[regex(r"0b[01_]+", str_slice)]
    NumberLiteral(&'input str),
    /// Any identifier
    #[regex(r"[a-zA-Z_][a-zA-Z0-9_]*", str_slice)]
    Identifier(&'input str),
}
impl<'input> Display for Tok<'input> {
    fn fmt(&self, f: &mut std::fmt::Formatter<'_>) -> std::fmt::Result {
        write!(
            f,
            "{}",
            match self {
                Self::As => "as".to_string(),
                Self::Break => "break".to_string(),
                Self::Assign => "=".to_string(),
                Self::Colon => ":".to_string(),
                Self::ColonColon => "::".to_string(),
                Self::Comma => ",".to_string(),
                Self::Continue => "continue".to_string(),
                Self::Dot => ".".to_string(),
                Self::Else => "else".to_string(),
                Self::False => "false".to_string(),
                Self::Fn => "fn".to_string(),
                Self::For => "for".to_string(),
                Self::If => "if".to_string(),
                Self::LeftBrace => "{".to_string(),
                Self::LeftBracket => "[".to_string(),
                Self::LeftParen => "(".to_string(),
                Self::Let => "let".to_string(),
                Self::LogicalAnd => "&&".to_string(),
                Self::LogicalNot => "!".to_string(),
                Self::LogicalOr => "||".to_string(),
                Self::Minus => "-".to_string(),
                Self::MinusAssign => "-=".to_string(),
                Self::NotEq => "!=".to_string(),
                Self::NumberLiteral(n) => (*n).to_string(),
                Self::Percent => "%".to_string(),
                Self::PercentAssign => "%=".to_string(),
                Self::Plus => "+".to_string(),
                Self::PlusAssign => "+=".to_string(),
                Self::QuestionMark => "?".to_string(),
                Self::Return => "return".to_string(),
                Self::RightBrace => "}".to_string(),
                Self::RightBracket => "]".to_string(),
                Self::RightParen => ")".to_string(),
                Self::Semicolon => ";".to_string(),
                Self::Slash => "/".to_string(),
                Self::SlashAssign => "/=".to_string(),
                Self::SmallArrow => "->".to_string(),
                Self::Star => "*".to_string(),
                Self::StarAssign => "*=".to_string(),
                Self::StringLiteral(s) => (*s).to_string(),
                Self::Struct => "struct".to_string(),
                Self::True => "true".to_string(),
                Self::While => "while".to_string(),
                Self::BitwiseAnd => "&".to_string(),
                Self::BitwiseAndAssign => "&=".to_string(),
                Self::BitwiseLeftShift => "<<".to_string(),
                Self::BitwiseLeftShiftAssign => "<<=".to_string(),
                Self::BitwiseNot => "~".to_string(),
                Self::BitwiseOr => "|".to_string(),
                Self::BitwiseOrAssign => "|=".to_string(),
                Self::BitwiseRightShift => ">>".to_string(),
                Self::BitwiseRightShiftAssign => ">>=".to_string(),
                Self::BitwiseXor => "^".to_string(),
                Self::BitwiseXorAssign => "^=".to_string(),
                Self::EqEq => "==".to_string(),
                Self::Greater => ">".to_string(),
                Self::GreaterEq => ">=".to_string(),
                Self::Less => "<".to_string(),
                Self::LessEq => "<=".to_string(),
<<<<<<< HEAD
                Self::Identifier(i) => i.clone(),
                Self::Ellipsis => "...".to_string(),
=======
                Self::Identifier(i) => (*i).to_string(),
>>>>>>> fc95d005
            }
        )
    }
}

/// A lexer for the Zirco programming language
#[allow(clippy::module_name_repetitions)]
pub struct ZircoLexer<'input> {
    /// The internal [`Lexer`] we wrap
    lex: Lexer<'input, Tok<'input>>,
}

impl<'input> ZircoLexer<'input> {
    /// Create a new [`ZircoLexer`] given an input string
    #[must_use]
    pub fn new(input: &'input str) -> Self {
        ZircoLexer {
            lex: Tok::lexer(input),
        }
    }
}

impl<'input> Iterator for ZircoLexer<'input> {
    type Item = Spanned<Result<Tok<'input>, LexicalError<'input>>>;

    fn next(&mut self) -> Option<Self::Item> {
        let token = self.lex.next()?;
        let logos_span = self.lex.span();
        let span = Span::from_positions(logos_span.start, logos_span.end);

        match token {
            Err(InternalLexicalError::NoMatchingRule) => {
                let slice = self.lex.slice();
                Some(span.containing(Err(LexicalError::UnknownToken(slice))))
            }
            Err(InternalLexicalError::UnterminatedBlockComment) => {
                Some(span.containing(Err(LexicalError::UnterminatedBlockComment)))
            }
            Err(InternalLexicalError::UnterminatedStringLiteral) => {
                Some(span.containing(Err(LexicalError::UnterminatedStringLiteral)))
            }
            Ok(tok) => Some(span.containing(Ok(tok))),
        }
    }
}

#[cfg(test)]
mod tests {
    use zrc_utils::spanned;

    use super::*;

    #[test]
    fn whitespace_should_be_skipped() {
        let lexer = ZircoLexer::new(" t\t e \n\ns\nt\r\n  s");
        let tokens: Vec<_> = lexer.map(|x| x.transpose().unwrap()).collect();
        assert_eq!(
            tokens,
            vec![
                spanned!(1, Tok::Identifier("t"), 2),
                spanned!(4, Tok::Identifier("e"), 5),
                spanned!(8, Tok::Identifier("s"), 9),
                spanned!(10, Tok::Identifier("t"), 11),
                spanned!(15, Tok::Identifier("s"), 16),
            ]
        );
    }

    #[test]
    fn unclosed_strings_should_error() {
        let lexer = ZircoLexer::new("\"abc");
        let tokens: Vec<_> = lexer.collect();
        assert_eq!(
            tokens,
            vec![spanned!(0, Err(LexicalError::UnterminatedStringLiteral), 4),]
        );
    }

    /// Tests that all tokens can be properly lexed, and that they all impl
    /// [`Display`] correctly.
    #[test]
    fn all_tokens_lex_and_display_correctly() {
        let input = concat!(
            "+ - * / % == != > >= < <= && || ! & | ^ ~ << >> = += -= *= /= %= &= |= ^= <<= >>= ; ,",
            " . : :: ? ( ) [ ] { } true false if else while for break continue return let fn as",
            r#" struct -> "str" 7_000 0xF_A 0b1_0 abc"#
        );
        let tokens: Vec<Tok> = vec![
            Tok::Plus,
            Tok::Minus,
            Tok::Star,
            Tok::Slash,
            Tok::Percent,
            Tok::EqEq,
            Tok::NotEq,
            Tok::Greater,
            Tok::GreaterEq,
            Tok::Less,
            Tok::LessEq,
            Tok::LogicalAnd,
            Tok::LogicalOr,
            Tok::LogicalNot,
            Tok::BitwiseAnd,
            Tok::BitwiseOr,
            Tok::BitwiseXor,
            Tok::BitwiseNot,
            Tok::BitwiseLeftShift,
            Tok::BitwiseRightShift,
            Tok::Assign,
            Tok::PlusAssign,
            Tok::MinusAssign,
            Tok::StarAssign,
            Tok::SlashAssign,
            Tok::PercentAssign,
            Tok::BitwiseAndAssign,
            Tok::BitwiseOrAssign,
            Tok::BitwiseXorAssign,
            Tok::BitwiseLeftShiftAssign,
            Tok::BitwiseRightShiftAssign,
            Tok::Semicolon,
            Tok::Comma,
            Tok::Dot,
            Tok::Colon,
            Tok::ColonColon,
            Tok::QuestionMark,
            Tok::LeftParen,
            Tok::RightParen,
            Tok::LeftBracket,
            Tok::RightBracket,
            Tok::LeftBrace,
            Tok::RightBrace,
            Tok::True,
            Tok::False,
            Tok::If,
            Tok::Else,
            Tok::While,
            Tok::For,
            Tok::Break,
            Tok::Continue,
            Tok::Return,
            Tok::Let,
            Tok::Fn,
            Tok::As,
            Tok::Struct,
            Tok::SmallArrow,
            Tok::StringLiteral("\"str\""),
            Tok::NumberLiteral("7_000"),
            Tok::NumberLiteral("0xF_A"),
            Tok::NumberLiteral("0b1_0"),
            Tok::Identifier("abc"),
        ];

        assert_eq!(
            ZircoLexer::new(input)
                .map(|x| x.transpose().unwrap().into_value())
                .collect::<Vec<_>>(),
            tokens
        );
        assert_eq!(
            tokens
                .into_iter()
                .map(|x| x.to_string())
                .collect::<Vec<_>>()
                .join(" "),
            input
        );
    }

    /// Comment support
    mod comments {
        use super::*;

        /// Simple single-line comments should work as expected
        #[test]
        fn single_line_comments_are_skipped() {
            let lexer = ZircoLexer::new(concat!(
                "a\n",
                "//abc\n",
                "b\n",
                "// def\n",
                "c // ghi\n",
                "// jkl",
            ));
            let tokens: Vec<_> = lexer.map(|x| x.transpose().unwrap()).collect();
            assert_eq!(
                tokens,
                vec![
                    spanned!(0, Tok::Identifier("a"), 1),
                    spanned!(8, Tok::Identifier("b"), 9),
                    spanned!(17, Tok::Identifier("c"), 18),
                ]
            );
        }

        /// Non-nested multi-line comments work as expected
        #[test]
        fn multiline_comments_are_skipped() {
            let lexer = ZircoLexer::new("a\nb/* abc */c/*\naaa\n*/d");
            let tokens: Vec<_> = lexer.map(|x| x.transpose().unwrap()).collect();
            assert_eq!(
                tokens,
                vec![
                    spanned!(0, Tok::Identifier("a"), 1),
                    spanned!(2, Tok::Identifier("b"), 3),
                    spanned!(12, Tok::Identifier("c"), 13),
                    spanned!(22, Tok::Identifier("d"), 23),
                ]
            );
        }

        /// Nested multi-line comments work as expected
        #[test]
        fn nested_multiline_comments_are_skipped() {
            let lexer = ZircoLexer::new("a/* /* */ */b"); // should lex OK
            let tokens: Vec<_> = lexer.map(|x| x.transpose().unwrap()).collect();
            assert_eq!(
                tokens,
                vec![
                    spanned!(0, Tok::Identifier("a"), 1),
                    spanned!(12, Tok::Identifier("b"), 13),
                ]
            );
        }

        /// Unclosed nested comments produce the correct error
        #[test]
        fn unclosed_multiline_comments_fail() {
            let lexer = ZircoLexer::new("a /* /*");
            let tokens: Vec<_> = lexer.collect();
            assert_eq!(
                tokens,
                vec![
                    spanned!(0, Ok(Tok::Identifier("a")), 1),
                    spanned!(2, Err(LexicalError::UnterminatedBlockComment), 7),
                ]
            );
        }
    }
}<|MERGE_RESOLUTION|>--- conflicted
+++ resolved
@@ -415,12 +415,8 @@
                 Self::GreaterEq => ">=".to_string(),
                 Self::Less => "<".to_string(),
                 Self::LessEq => "<=".to_string(),
-<<<<<<< HEAD
-                Self::Identifier(i) => i.clone(),
+                Self::Identifier(i) => (*i).to_string(),
                 Self::Ellipsis => "...".to_string(),
-=======
-                Self::Identifier(i) => (*i).to_string(),
->>>>>>> fc95d005
             }
         )
     }
