--- conflicted
+++ resolved
@@ -1,9 +1,5 @@
 // DO NOT IMPORT DIRECTLY -- USE API EXPOSED BY MODULE parser INSTEAD
-<<<<<<< HEAD
 use super::ast::{Spanned, expr::{Expr,ExprKind,Arithmetic,Assignment,BinaryBitwise,Logical,Comparison,Equality}, stmt::{Stmt, ArgumentDeclaration, LetDeclaration, Declaration,StmtKind}, ty::{Type,TypeKind}};
-=======
-use super::ast::{expr::{Expr,Arithmetic,Assignment,BinaryBitwise,Logical,Comparison,Equality}, stmt::{Stmt, ArgumentDeclaration, LetDeclaration, Declaration}, ty::Type};
->>>>>>> f9f74551
 use super::lexer;
 use lalrpop_util::ErrorRecovery;
 use std::collections::HashMap;
@@ -36,13 +32,7 @@
     }
 }
 
-<<<<<<< HEAD
-pub Program: Vec<Spanned<Declaration>> = DeclarationList;
-
-DeclarationList: Vec<Spanned<Declaration>> = Spanned<Declaration>*;
-=======
-pub Program: Vec<Declaration> = Declaration*;
->>>>>>> f9f74551
+pub Program: Vec<Spanned<Declaration>> = Spanned<Declaration>*;
 
 // See https://en.wikipedia.org/wiki/Dangling_else#Avoiding_the_conflict_in_LR_parsers for why this
 // is necessary. The ClosedStmt rule REQUIRES that an 'else' clause is used, meaning that it will
@@ -52,21 +42,12 @@
     SpannedStmt<ClosedStmt>
 }
 
-<<<<<<< HEAD
 OpenStmt: StmtKind = {
     "if" "(" <e:Expr> ")" <s:Stmt> => StmtKind::IfStmt(e, Box::new(s), None),
     "if" "(" <a:Expr> ")" <b:SpannedStmt<ClosedStmt>> "else" <c:SpannedStmt<OpenStmt>> => 
         StmtKind::IfStmt(a, Box::new(b), Some(Box::new(c))),
     "while" "(" <a:Expr> ")" <b:SpannedStmt<OpenStmt>> => StmtKind::WhileStmt(a, Box::new(b)),
-    "for" "(" <a:Declaration> <b:Expr?> ";" <c:Expr?> ")" <d:SpannedStmt<OpenStmt>> => StmtKind::ForStmt {
-=======
-OpenStmt: Stmt = {
-    "if" "(" <e:Expr> ")" <s:Stmt> => Stmt::IfStmt(e, Box::new(s), None),
-    "if" "(" <a:Expr> ")" <b:ClosedStmt> "else" <c:OpenStmt> => 
-        Stmt::IfStmt(a, Box::new(b), Some(Box::new(c))),
-    "while" "(" <a:Expr> ")" <b:OpenStmt> => Stmt::WhileStmt(a, Box::new(b)),
-    "for" "(" <a:LetDeclaration> <b:Expr?> ";" <c:Expr?> ")" <d:OpenStmt> => Stmt::ForStmt {
->>>>>>> f9f74551
+    "for" "(" <a:Spanned<LetDeclaration>> <b:Expr?> ";" <c:Expr?> ")" <d:SpannedStmt<OpenStmt>> => StmtKind::ForStmt {
         init: Some(Box::new(a)),
         cond: b,
         post: c,
@@ -82,18 +63,11 @@
 
 ClosedStmt: StmtKind = {
     <SimpleStmt>,
-<<<<<<< HEAD
 
     "if" "(" <a:Expr> ")" <b:SpannedStmt<ClosedStmt>> "else" <c:SpannedStmt<ClosedStmt>> =>
         StmtKind::IfStmt(a, Box::new(b), Some(Box::new(c))),
     "while" "(" <a:Expr> ")" <b:SpannedStmt<ClosedStmt>> => StmtKind::WhileStmt(a, Box::new(b)),
-    "for" "(" <a:Declaration> <b:Expr?> ";" <c:Expr?> ")" <d:SpannedStmt<ClosedStmt>> => StmtKind::ForStmt {
-=======
-    "if" "(" <a:Expr> ")" <b:ClosedStmt> "else" <c:ClosedStmt> =>
-        Stmt::IfStmt(a, Box::new(b), Some(Box::new(c))),
-    "while" "(" <a:Expr> ")" <b:ClosedStmt> => Stmt::WhileStmt(a, Box::new(b)),
-    "for" "(" <a:LetDeclaration> <b:Expr?> ";" <c:Expr?> ")" <d:ClosedStmt> => Stmt::ForStmt {
->>>>>>> f9f74551
+    "for" "(" <a:Spanned<LetDeclaration>> <b:Expr?> ";" <c:Expr?> ")" <d:SpannedStmt<ClosedStmt>> => StmtKind::ForStmt {
         init: Some(Box::new(a)),
         cond: b,
         post: c,
@@ -112,11 +86,7 @@
     ";" => StmtKind::EmptyStmt,
     "{" <l:StmtList?> "}" => StmtKind::BlockStmt(l.unwrap_or(Vec::new())),
     <FlowStmt>,
-<<<<<<< HEAD
-    <Declaration> => StmtKind::Declaration(<>),
-=======
-    <LetDeclaration> => Stmt::DeclarationList(<>),
->>>>>>> f9f74551
+    <Spanned<LetDeclaration>> => StmtKind::DeclarationList(<>),
 };
 
 // For declarations at the global scope
@@ -126,83 +96,53 @@
 };
 
 FunctionDeclaration: Declaration = {
-<<<<<<< HEAD
     "fn" <i:Spanned<IDENTIFIER>> "(" <a:Spanned<ArgumentDeclarationList?>> ")" <r:("->" <Type>)?> "{"
         <s:Spanned<StmtList?>>
-    "}" => Declaration::FunctionDefinition {
-=======
-    "fn" <i:IDENTIFIER> "(" <a:ArgumentDeclarationList?> ")" <r:("->" <Type>)?> "{"
-        <s:StmtList?>
     "}" => Declaration::FunctionDeclaration {
->>>>>>> f9f74551
         name: i,
         parameters: Spanned(a.0, a.1.unwrap_or(Vec::new()), a.2),
         return_type: r,
-<<<<<<< HEAD
-        body: Spanned(s.0, s.1.unwrap_or(Vec::new()), s.2),
-=======
-        body: Some(s.unwrap_or(Vec::new())),
-    },
-    "fn" <i:IDENTIFIER> "(" <a:ArgumentDeclarationList?> ")" <r:("->" <Type>)?> ";" => Declaration::FunctionDeclaration {
-        name: i,
-        parameters: a.unwrap_or(Vec::new()),
+        body: Some(Spanned(s.0, s.1.unwrap_or(Vec::new()), s.2)),
+    },
+    "fn" <i:Spanned<IDENTIFIER>> "(" <a:Spanned<ArgumentDeclarationList?>> ")" <r:("->" <Type>)?> ";" => Declaration::FunctionDeclaration {
+        name: i,
+        parameters: Spanned(a.0, a.1.unwrap_or(Vec::new()), a.2),
         return_type: r,
         body: None,
->>>>>>> f9f74551
-    }
-};
-
-<<<<<<< HEAD
+    }
+};
+
+StructDeclaration: Declaration = {
+    "struct" <i:Spanned<IDENTIFIER>> "{" <l:Spanned<CommaSeparated<Spanned<(<Spanned<IDENTIFIER>> ":" <Spanned<Type>>)>>?>> "}" => Declaration::StructDeclaration {
+        name: i,
+        fields: Spanned(l.0, l.1.unwrap_or(Vec::new()).into_iter().map(|x| (x.1.0.1.clone(), x)).collect::<HashMap<_, _>>(), l.2),
+    }
+}
+
 ArgumentDeclarationList = CommaSeparated<Spanned<ArgumentDeclaration>>;
 
 ArgumentDeclaration: ArgumentDeclaration = {
-    <i:Spanned<IDENTIFIER>> <t:(":" <Type>)?> => ArgumentDeclaration {
-=======
-StructDeclaration: Declaration = {
-    "struct" <i:IDENTIFIER> "{" <l:CommaSeparated<(<IDENTIFIER> ":" <Type>)>?> "}" => Declaration::StructDeclaration {
-        name: i,
-        fields: l.unwrap_or(Vec::new()).into_iter().collect::<HashMap<_, _>>(),
-    }
-}
-
-ArgumentDeclarationList = CommaSeparated<ArgumentDeclaration>;
-
-ArgumentDeclaration: ArgumentDeclaration = {
-    <i:IDENTIFIER> ":" <t:Type> => ArgumentDeclaration {
->>>>>>> f9f74551
+    <i:Spanned<IDENTIFIER>> ":" <t:Type> => ArgumentDeclaration {
         name: i,
         ty: t
     }
 };
 
-LetDeclaration: Vec<LetDeclaration> = {
+LetDeclaration: Vec<Spanned<LetDeclaration>> = {
     "let" <l:CommaSeparatedWithoutTrailing<
-<<<<<<< HEAD
         Spanned<(<Spanned<IDENTIFIER>> <(":" <Type>)?> <("=" <Assignment>)?>)>
-    >> ";" => Declaration::DeclarationList(l.into_iter().map(|Spanned(l, (i, t, v), r)| Spanned(l, LetDeclaration {
+    >> ";" => l.into_iter().map(|Spanned(s, (i, t, v), e)| Spanned(s, LetDeclaration {
         name: i,
         ty: t,
         value: v,
-    }, r)).collect::<Vec<_>>()),
+    }, e)).collect::<Vec<_>>(),
 };
 
 Type: Type = {
     Spanned<IDENTIFIER> => Type(Spanned(<>.0, TypeKind::Identifier(<>.1), <>.2)),
-=======
-        (<IDENTIFIER> <(":" <Type>)?> <("=" <Assignment>)?>)
-    >> ";" => l.into_iter().map(|(i, t, v)| LetDeclaration {
-        name: (i),
-        ty: t,
-        value: v,
-    }).collect::<Vec<_>>(),
-};
-
-Type: Type = {
-    <IDENTIFIER> => Type::Identifier(<>),
-    "*" <Type> => Type::Ptr(Box::new(<>)),
-    "struct" "{" <l:CommaSeparated<
-        (<IDENTIFIER> ":" <Type>)>?> "}" => Type::Struct(l.unwrap_or(Vec::new()).into_iter().collect::<HashMap<_, _>>()),
->>>>>>> f9f74551
+    Spanned<("*" <Type>)> => Type(Spanned(<>.0, TypeKind::Ptr(Box::new(<>.1)), <>.2)),
+    Spanned<("struct" "{" <CommaSeparated<
+        (<IDENTIFIER> ":" <Type>)>?> "}")> => Type(Spanned(<>.0, TypeKind::Struct(<>.1.unwrap_or(Vec::new()).into_iter().collect::<HashMap<_, _>>()), <>.2)),
 }
 
 FlowStmt: StmtKind = {
@@ -215,7 +155,6 @@
 
 pub Expr: Expr = Comma;
 
-<<<<<<< HEAD
 // Because ( <EXPR> ) should be spanned as ( @L <EXPR> @R ) not @L ( <EXPR> ) @R, Primary must
 // yield Expr so it can preserve a unique span. This means all other varients must also yield Primary
 // however, this requires a lot of boilerplate to wrap in spans. Because of this, we declare this way.
@@ -259,56 +198,20 @@
 
 _Ternary: ExprKind = {
     <l:Logical> "?" <c:Expr> ":" <r:Ternary> => ExprKind::Ternary(Box::new(l), Box::new(c), Box::new(r)),
-=======
-Comma: Expr = {
-    <l:Comma> "," <r:Assignment> => Expr::Comma(Box::new(l), Box::new(r)),
-    <Assignment>
-}
-
-Assignment: Expr = {
-    <lhs:Unary> "=" <rhs:Assignment> => Expr::Assignment(Assignment::Standard, Box::new(lhs), Box::new(rhs)),
-    <lhs:Unary> "+=" <rhs:Assignment> => Expr::Assignment(Assignment::Arithmetic(Arithmetic::Addition), Box::new(lhs), Box::new(rhs)),
-    <lhs:Unary> "-=" <rhs:Assignment> => Expr::Assignment(Assignment::Arithmetic(Arithmetic::Subtraction), Box::new(lhs), Box::new(rhs)),
-    <lhs:Unary> "*=" <rhs:Assignment> => Expr::Assignment(Assignment::Arithmetic(Arithmetic::Multiplication), Box::new(lhs), Box::new(rhs)),
-    <lhs:Unary> "/=" <rhs:Assignment> => Expr::Assignment(Assignment::Arithmetic(Arithmetic::Division), Box::new(lhs), Box::new(rhs)),
-    <lhs:Unary> "%=" <rhs:Assignment> => Expr::Assignment(Assignment::Arithmetic(Arithmetic::Modulo), Box::new(lhs), Box::new(rhs)),
-    <lhs:Unary> "&=" <rhs:Assignment> => Expr::Assignment(Assignment::BinaryBitwise(BinaryBitwise::And), Box::new(lhs), Box::new(rhs)),
-    <lhs:Unary> "|=" <rhs:Assignment> => Expr::Assignment(Assignment::BinaryBitwise(BinaryBitwise::Or), Box::new(lhs), Box::new(rhs)),
-    <lhs:Unary> "^=" <rhs:Assignment> => Expr::Assignment(Assignment::BinaryBitwise(BinaryBitwise::Xor), Box::new(lhs), Box::new(rhs)),
-    <lhs:Unary> "<<=" <rhs:Assignment> => Expr::Assignment(Assignment::BinaryBitwise(BinaryBitwise::Shl), Box::new(lhs), Box::new(rhs)),
-    <lhs:Unary> ">>=" <rhs:Assignment> => Expr::Assignment(Assignment::BinaryBitwise(BinaryBitwise::Shr), Box::new(lhs), Box::new(rhs)),
-    <Ternary>,
-}
-
-Ternary: Expr = {
-    <l:Logical> "?" <c:Expr> ":" <r:Ternary> => Expr::Ternary(Box::new(l), Box::new(c), Box::new(r)),
-    <Logical>
->>>>>>> f9f74551
 };
 Ternary = ExprPrecedenceTier<_Ternary, Logical>;
 
 Logical: Expr = LogicalOr;
-<<<<<<< HEAD
 _LogicalOr: ExprKind = {
     <l:LogicalOr> "||" <r:LogicalAnd> => ExprKind::Logical(Logical::Or, Box::new(l), Box::new(r)),
 };
 LogicalOr = ExprPrecedenceTier<_LogicalOr, LogicalAnd>;
 _LogicalAnd: ExprKind = {
     <l:LogicalAnd> "&&" <r:Equality> => ExprKind::Logical(Logical::And, Box::new(l), Box::new(r)),
-=======
-LogicalOr: Expr = {
-    <l:LogicalOr> "||" <r:LogicalAnd> => Expr::Logical(Logical::Or, Box::new(l), Box::new(r)),
-    <LogicalAnd>,
-};
-LogicalAnd: Expr = {
-    <l:LogicalAnd> "&&" <r:Equality> => Expr::Logical(Logical::And, Box::new(l), Box::new(r)),
-    <Bitwise>
->>>>>>> f9f74551
 };
 LogicalAnd = ExprPrecedenceTier<_LogicalAnd, Bitwise>;
 
 Bitwise: Expr = BitwiseOr;
-<<<<<<< HEAD
 _BitwiseOr: ExprKind = {
     <l:BitwiseOr> "|" <r:BitwiseXor> => ExprKind::BinaryBitwise(BinaryBitwise::Or, Box::new(l), Box::new(r)),
 };
@@ -319,86 +222,46 @@
 BitwiseXor: Expr = ExprPrecedenceTier<_BitwiseXor, BitwiseAnd>;
 _BitwiseAnd: ExprKind = {
     <l:BitwiseAnd> "&" <r:Equality> => ExprKind::BinaryBitwise(BinaryBitwise::And, Box::new(l), Box::new(r)),
-=======
-BitwiseOr: Expr = {
-    <l:BitwiseOr> "|" <r:BitwiseXor> => Expr::BinaryBitwise(BinaryBitwise::Or, Box::new(l), Box::new(r)),
-    <BitwiseXor>
-};
-BitwiseXor: Expr = {
-    <l:BitwiseXor> "^" <r:BitwiseAnd> => Expr::BinaryBitwise(BinaryBitwise::Xor, Box::new(l), Box::new(r)),
-    <BitwiseAnd>,
-};
-BitwiseAnd: Expr = {
-    <l:BitwiseAnd> "&" <r:Equality> => Expr::BinaryBitwise(BinaryBitwise::And, Box::new(l), Box::new(r)),
-    <Equality>,
->>>>>>> f9f74551
 }
 BitwiseAnd: Expr = ExprPrecedenceTier<_BitwiseAnd, Equality>;
 
-<<<<<<< HEAD
 _Equality: ExprKind = {
     <l:Equality> "==" <r:Comparison> => ExprKind::Equality(Equality::Eq, Box::new(l), Box::new(r)),
     <l:Equality> "!=" <r:Comparison> => ExprKind::Equality(Equality::Neq, Box::new(l), Box::new(r)),
-=======
-Equality: Expr = {
-    <l:Equality> "==" <r:Comparison> => Expr::Equality(Equality::Eq, Box::new(l), Box::new(r)),
-    <l:Equality> "!=" <r:Comparison> => Expr::Equality(Equality::Neq, Box::new(l), Box::new(r)),
-    <Comparison>
->>>>>>> f9f74551
 };
 Equality: Expr = ExprPrecedenceTier<_Equality, Comparison>;
 
-<<<<<<< HEAD
 _Comparison: ExprKind = {
     <l:Comparison> ">" <r:BitShift> => ExprKind::Comparison(Comparison::Gt, Box::new(l), Box::new(r)),
     <l:Comparison> ">=" <r:BitShift> => ExprKind::Comparison(Comparison::Gte, Box::new(l), Box::new(r)),
     <l:Comparison> "<" <r:BitShift> => ExprKind::Comparison(Comparison::Lt, Box::new(l), Box::new(r)),
     <l:Comparison> "<=" <r:BitShift> => ExprKind::Comparison(Comparison::Lte, Box::new(l), Box::new(r)),
-=======
-
-Comparison: Expr = {
-    <l:Comparison> ">" <r:BitShift> => Expr::Comparison(Comparison::Gt, Box::new(l), Box::new(r)),
-    <l:Comparison> ">=" <r:BitShift> => Expr::Comparison(Comparison::Gte, Box::new(l), Box::new(r)),
-    <l:Comparison> "<" <r:BitShift> => Expr::Comparison(Comparison::Lt, Box::new(l), Box::new(r)),
-    <l:Comparison> "<=" <r:BitShift> => Expr::Comparison(Comparison::Lte, Box::new(l), Box::new(r)),
-    <BitShift>
->>>>>>> f9f74551
 };
 Comparison: Expr = ExprPrecedenceTier<_Comparison, BitShift>;
 
-<<<<<<< HEAD
 _BitShift: ExprKind = {
     <l:BitShift> ">>" <r:Term> => ExprKind::BinaryBitwise(BinaryBitwise::Shr, Box::new(l), Box::new(r)),
     <l:BitShift> "<<" <r:Term> => ExprKind::BinaryBitwise(BinaryBitwise::Shl, Box::new(l), Box::new(r)),
-=======
-BitShift: Expr = {
-    <l:BitShift> ">>" <r:Term> => Expr::BinaryBitwise(BinaryBitwise::Shr, Box::new(l), Box::new(r)),
-    <l:BitShift> "<<" <r:Term> => Expr::BinaryBitwise(BinaryBitwise::Shl, Box::new(l), Box::new(r)),
-    <Term>
->>>>>>> f9f74551
 };
 BitShift: Expr = ExprPrecedenceTier<_BitShift, Term>;
 
-<<<<<<< HEAD
 _Term: ExprKind = {
     <l:Term> "+" <r:Factor> => ExprKind::Arithmetic(Arithmetic::Addition, Box::new(l), Box::new(r)),
     <l:Term> "-" <r:Factor> => ExprKind::Arithmetic(Arithmetic::Subtraction, Box::new(l), Box::new(r)),
-=======
-Term: Expr = {
-    <l:Term> "+" <r:Factor> => Expr::Arithmetic(Arithmetic::Addition, Box::new(l), Box::new(r)),
-    <l:Term> "-" <r:Factor> => Expr::Arithmetic(Arithmetic::Subtraction, Box::new(l), Box::new(r)),
-    <Factor>
->>>>>>> f9f74551
 };
 Term: Expr = ExprPrecedenceTier<_Term, Factor>;
 
-<<<<<<< HEAD
 _Factor: ExprKind = {
     <l:Factor> "/" <r:Unary> => ExprKind::Arithmetic(Arithmetic::Division, Box::new(l), Box::new(r)),
     <l:Factor> "*" <r:Unary> => ExprKind::Arithmetic(Arithmetic::Multiplication, Box::new(l), Box::new(r)),
     <l:Factor> "%" <r:Unary> => ExprKind::Arithmetic(Arithmetic::Modulo, Box::new(l), Box::new(r)),
 };
-Factor: Expr = ExprPrecedenceTier<_Factor, Unary>;
+Factor: Expr = ExprPrecedenceTier<_Factor, Cast>;
+
+_Cast: ExprKind = {
+    <e:Unary> "as" <t:Type> => ExprKind::Cast(Box::new(e), t),
+};
+Cast: Expr = ExprPrecedenceTier<_Cast, Unary>;
 
 _Unary: ExprKind = {
     "!" <Unary> => ExprKind::UnaryNot(Box::new(<>)),
@@ -406,44 +269,14 @@
     "~" <Unary> => ExprKind::UnaryBitwiseNot(Box::new(<>)),
     "&" <Unary> => ExprKind::UnaryAddressOf(Box::new(<>)),
     "*" <Unary> => ExprKind::UnaryDereference(Box::new(<>)),
-=======
-Factor: Expr = {
-    <l:Factor> "/" <r:Cast> => Expr::Arithmetic(Arithmetic::Division, Box::new(l), Box::new(r)),
-    <l:Factor> "*" <r:Cast> => Expr::Arithmetic(Arithmetic::Multiplication, Box::new(l), Box::new(r)),
-    <l:Factor> "%" <r:Cast> => Expr::Arithmetic(Arithmetic::Modulo, Box::new(l), Box::new(r)),
-    <Cast>
-};
-
-Cast: Expr = {
-    <e:Unary> "as" <t:Type> => Expr::Cast(Box::new(e), t),
-    <Unary>,
-}
-
-Unary: Expr = {
-    "!" <Unary> => Expr::UnaryNot(Box::new(<>)),
-    "-" <Unary> => Expr::UnaryMinus(Box::new(<>)),
-    "~" <Unary> => Expr::UnaryBitwiseNot(Box::new(<>)),
-    "&" <Unary> => Expr::UnaryAddressOf(Box::new(<>)),
-    "*" <Unary> => Expr::UnaryDereference(Box::new(<>)),
-    <Postfix>
->>>>>>> f9f74551
 };
 Unary: Expr = ExprPrecedenceTier<_Unary, Postfix>;
 
-<<<<<<< HEAD
 _Postfix: ExprKind = {
     <x:Postfix> "[" <i:Expr> "]" => ExprKind::Index(Box::new(x), Box::new(i)),
     <l:Postfix> "." <r:Spanned<IDENTIFIER>> => ExprKind::Dot(Box::new(l), r),
     <l:Postfix> "->" <r:Spanned<IDENTIFIER>> => ExprKind::Arrow(Box::new(l), r),
     <i:Postfix> "(" <l:Spanned<ArgumentList?>> ")" => ExprKind::Call(Box::new(i), Spanned(l.0, l.1.unwrap_or(Vec::new()), l.2)),
-=======
-Postfix: Expr = {
-    <x:Postfix> "[" <i:Expr> "]" => Expr::Index(Box::new(x), Box::new(i)),
-    <l:Postfix> "." <r:IDENTIFIER> => Expr::Dot(Box::new(l), r),
-    <l:Postfix> "->" <r:IDENTIFIER> => Expr::Arrow(Box::new(l), r),
-    <i:Postfix> "(" <l:ArgumentList?> ")" => Expr::Call(Box::new(i), l.unwrap_or(Vec::new())),
-    <Primary>
->>>>>>> f9f74551
 };
 Postfix: Expr = ExprPrecedenceTier<_Postfix, Primary>;
 
