[package]
name = "zrc_parser"
version = "0.1.0"
edition = "2021"

# See more keys and their definitions at https://doc.rust-lang.org/cargo/reference/manifest.html

[dependencies]
anyhow = "1.0.75"
lalrpop-util = { version = "0.20.0" }
logos = "0.13.0"
regex = "1.10.0"
zrc_diagnostics = { version = "0.1.0", path = "../zrc_diagnostics" }
<<<<<<< HEAD
=======
zrc_utils = { version = "0.1.0", path = "../zrc_utils" }
>>>>>>> dbfa36d8

[build-dependencies]
lalrpop = "0.20.0"<|MERGE_RESOLUTION|>--- conflicted
+++ resolved
@@ -11,10 +11,7 @@
 logos = "0.13.0"
 regex = "1.10.0"
 zrc_diagnostics = { version = "0.1.0", path = "../zrc_diagnostics" }
-<<<<<<< HEAD
-=======
 zrc_utils = { version = "0.1.0", path = "../zrc_utils" }
->>>>>>> dbfa36d8
 
 [build-dependencies]
 lalrpop = "0.20.0"